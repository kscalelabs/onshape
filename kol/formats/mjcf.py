--- conflicted
+++ resolved
@@ -389,11 +389,7 @@
 class Sensor:
     actuatorpos: list[Actuatorpos] | None = None
     actuatorvel: list[Actuatorvel] | None = None
-<<<<<<< HEAD
-    actuatorfrc: list[Actuatorvel] | None = None
-=======
     actuatorfrc: list[Actuatorfrc] | None = None
->>>>>>> b0b115a6
 
     def to_xml(self, root: ET.Element | None = None) -> ET.Element:
         sensor = ET.Element("sensor") if root is None else ET.SubElement(root, "sensor")
@@ -445,12 +441,8 @@
         self.robot_name = robot_name
         self.output_dir = output_dir
         self.compiler = compiler
-<<<<<<< HEAD
-        self._set_clean_up(remove_inertia)
-=======
         if remove_inertia:
             self._set_clean_up()
->>>>>>> b0b115a6
         self.tree = ET.parse(self.output_dir / f"{self.robot_name}.xml")
 
     def _set_clean_up(self, remove_inertia=True) -> None:

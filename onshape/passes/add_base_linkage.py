--- conflicted
+++ resolved
@@ -46,30 +46,20 @@
     material = ET.SubElement(visual, "material", name=f"{link_name}_material")
     ET.SubElement(material, "color", rgba="1 0 0 1")
     ET.SubElement(
-<<<<<<< HEAD
-        visual, "origin", xyz=" ".join(f"{x:.2f}" for x in base_xyz), rpy=" ".join(f"{r:.2f}" for r in base_rpy)
-=======
         visual,
         "origin",
         xyz=" ".join(f"{x:.2f}" for x in base_xyz),
         rpy=" ".join(f"{r:.2f}" for r in base_rpy),
->>>>>>> 275fbde0
     )
 
     inertial = ET.SubElement(new_link, "inertial", name=f"{link_name}_inertial")
     ET.SubElement(inertial, "mass", value="0.001")
-<<<<<<< HEAD
-    ET.SubElement(inertial, "inertia", ixx="0.000001", iyy="0.000001", izz="0.000002", ixy="0", ixz="0", iyz="0")
-    ET.SubElement(
-        inertial, "origin", xyz=" ".join(f"{x:.2f}" for x in base_xyz), rpy=" ".join(f"{r:.2f}" for r in base_rpy)
-=======
     ET.SubElement(inertial, "inertia", ixx="0.000001", iyy="0.000001", izz="0.000001", ixy="0", ixz="0", iyz="0")
     ET.SubElement(
         inertial,
         "origin",
         xyz=" ".join(f"{x:.2f}" for x in base_xyz),
         rpy=" ".join(f"{r:.2f}" for r in base_rpy),
->>>>>>> 275fbde0
     )
 
     # Create a new joint element

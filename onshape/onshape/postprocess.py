--- conflicted
+++ resolved
@@ -118,11 +118,7 @@
 
     # Adds a base linkage.
     if config.add_base_linkage:
-<<<<<<< HEAD
-        add_base_linkage(urdf_path, base_rpy=config.base_rpy, base_xyz=config.base_xyz)
-=======
         add_base_linkage(urdf_path, base_xyz=config.base_xyz, base_rpy=config.base_rpy)
->>>>>>> 275fbde0
 
     # Remove internal triangles from the meshes in the URDF.
     if config.remove_internal_geometries:
